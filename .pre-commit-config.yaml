default_language_version:
  python: python3.10
exclude: (docs/conf\.py)|(code_data/test_minimized/.*)
ci:
  skip: [pip-compile]
repos:
  - repo: https://github.com/pycqa/isort
    rev: 5.10.1
    hooks:
      - id: isort
        name: isort
  - repo: https://github.com/psf/black
    rev: 22.6.0
    hooks:
      - id: black
  - repo: https://github.com/pre-commit/mirrors-mypy
    rev: v0.961
<<<<<<< HEAD
=======
    hooks:
      - id: mypy
  - repo: https://github.com/pycqa/flake8
    rev: 4.0.1
    hooks:
      - id: flake8
  - repo: https://github.com/jazzband/pip-tools
    rev: 6.8.0
>>>>>>> 736c2276
    hooks:
      - id: pip-compile
        files: ^(pyproject\.toml|requirements\.txt)$
        args:
          [
            --annotation-style=line,
            "--extra=test,docs,dev",
            --allow-unsafe,
            pyproject.toml,
          ]
      - id: pip-compile
        files: ^(pyproject\.toml|requirements\.docs\.txt)$
        args:
          [
            --annotation-style=line,
            --extra=docs,
            --allow-unsafe,
            --output-file=requirements.docs.txt,
            pyproject.toml,
          ]
      - id: pip-compile
        files: ^(pyproject\.toml|requirements\.test\.txt)$
        args:
          [
            --annotation-style=line,
            --extra=test,
            --allow-unsafe,
            --output-file=requirements.test.txt,
            pyproject.toml,
          ]
# TODO: #47 Add format toml precommit<|MERGE_RESOLUTION|>--- conflicted
+++ resolved
@@ -15,8 +15,6 @@
       - id: black
   - repo: https://github.com/pre-commit/mirrors-mypy
     rev: v0.961
-<<<<<<< HEAD
-=======
     hooks:
       - id: mypy
   - repo: https://github.com/pycqa/flake8
@@ -25,7 +23,6 @@
       - id: flake8
   - repo: https://github.com/jazzband/pip-tools
     rev: 6.8.0
->>>>>>> 736c2276
     hooks:
       - id: pip-compile
         files: ^(pyproject\.toml|requirements\.txt)$
